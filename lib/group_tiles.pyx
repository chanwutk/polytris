# cython: language_level=3
# cython: boundscheck=False
# cython: wraparound=False
# cython: cdivision=True

import numpy as np
cimport numpy as cnp
from libc.stdlib cimport malloc, calloc, free, realloc, qsort
from libc.string cimport memcpy
import cython

# Import data structures from the shared module
from utilities cimport (
    IntStack, Polyomino, PolyominoStack,
    IntStack_init, IntStack_push, IntStack_cleanup,
    PolyominoStack_init, PolyominoStack_push,
    PolyominoStack_cleanup
)

ctypedef cnp.uint16_t GROUP_t
ctypedef cnp.uint8_t MASK_t


# Directions: up, left, down, right
cdef unsigned short[4] DIRECTIONS_I = [-1, 0, 1, 0]
cdef unsigned short[4] DIRECTIONS_J = [0, -1, 0, 1]


cdef int compare_polyomino_by_mask_length(const void *a, const void *b) noexcept nogil:
    """
    Comparison function for qsort to sort polyominoes by mask length (descending order).
    Returns negative if a should come before b, positive if b should come before a.
    """
    # Compare by mask length (top field of IntStack) in descending order
    # Larger masks first (negative return means a comes before b)
    return (<Polyomino*>b).mask.top - (<Polyomino*>a).mask.top


@cython.boundscheck(False)  # type: ignore
@cython.wraparound(False)  # type: ignore
cdef IntStack _find_connected_tiles(
    # unsigned int[:, :] bitmap,
    unsigned int* bitmap,
    unsigned short h,
    unsigned short w,
    unsigned short start_i,
    unsigned short start_j
) noexcept nogil:
    """
    Fast Cython implementation of find_connected_tiles using a C-based stack.

    This function modifies the bitmap in-place to mark visited tiles.
    The algorithm uses flood fill: it starts with a unique value at (start_i, start_j)
    and spreads that value to all connected tiles, collecting their positions.

    Args:
        bitmap: 2D memoryview of the groups bitmap (modified in-place)
        start_i: Starting row index
        start_j: Starting column index

    Returns:
        IntStack: IntStack containing coordinate pairs for connected tiles
    """
    # cdef unsigned short h = <unsigned short>bitmap.shape[0]
    # cdef unsigned short w = <unsigned short>bitmap.shape[1]
    # cdef unsigned int value = bitmap[start_i, start_j]
    cdef unsigned int value = bitmap[start_i * w + start_j]
    
    # Create IntStack for filled coordinates on stack memory
    cdef IntStack filled
    if IntStack_init(&filled, 16) == -1:  # Initial capacity of 32 (16 coordinate pairs)
        # Return empty IntStack on initialization failure
        IntStack_cleanup(&filled)
        return filled
    
    # Create C stack for coordinates on stack memory
    cdef IntStack stack
    if IntStack_init(&stack, 16):  # Initial capacity of 16
        # Initialization failed, cleanup filled and return empty
        IntStack_cleanup(&stack)
        IntStack_cleanup(&filled)
        return filled
    
    cdef unsigned short i, j, _i, _j, di

    # Push initial coordinates
    IntStack_push(&stack, start_i)
    IntStack_push(&stack, start_j)

    while stack.top > 0:
        j = stack.data[stack.top - 1]
        i = stack.data[stack.top - 2]
        stack.top -= 2
        # j = IntStack_pop(&stack)
        # i = IntStack_pop(&stack)

        # Mark current position as visited and add to result
        # bitmap[i, j] = value
        bitmap[i * w + j] = value
        IntStack_push(&filled, i)
        IntStack_push(&filled, j)
        # if IntStack_push(&filled, i) or IntStack_push(&filled, j):
        #     # Memory allocation failed
        #     break

        # Check all 4 directions for unvisited connected tiles
        for di in range(4):
            _i = i + DIRECTIONS_I[di]
            _j = j + DIRECTIONS_J[di]

            if 0 <= _i < h and 0 <= _j < w:
                # Add neighbors that are non-zero and different from current value
                # (meaning they haven't been visited yet)
                # if bitmap[_i, _j] != 0 and bitmap[_i, _j] != value:
                if bitmap[_i * w + _j] != 0 and bitmap[_i * w + _j] != value:
                    # If either push failed, we have a memory issue
                    IntStack_push(&stack, _i)
                    IntStack_push(&stack, _j)
                    # if IntStack_push(&stack, _i) or IntStack_push(&stack, _j):
                    #     # Memory allocation failed
                    #     IntStack_cleanup(&stack)
                    #     IntStack_cleanup(&filled)
                    #     return filled

    # Free the stack's data before returning
    IntStack_cleanup(&stack)
    return filled


@cython.boundscheck(False)  # type: ignore
@cython.wraparound(False)  # type: ignore
def group_tiles(cnp.uint8_t[:, :] bitmap_input):
    """
    Fast Cython implementation of group_tiles.

    Groups connected tiles into polyominoes.

    Args:
        bitmap_input: 2D numpy array memoryview (uint8) representing the grid of tiles,
                     where 1 indicates a tile with detection and 0 indicates no detection

    Returns:
        list: List of polyominoes, where each polyomino is:
            - group_id: unique id of the group
            - mask: masking of the polyomino as a 2D numpy array
            - offset: offset of the mask from the top left corner of the bitmap
    """
    cdef unsigned short h = <unsigned short>bitmap_input.shape[0]
    cdef unsigned short w = <unsigned short>bitmap_input.shape[1]
    cdef unsigned short group_id, min_i, min_j, tile_i, tile_j, num_pairs
    cdef int i, j, k
    cdef IntStack connected_tiles
    cdef Polyomino polyomino
    cdef PolyominoStack *polyomino_stack
    polyomino_stack = <PolyominoStack*>malloc(sizeof(PolyominoStack))
    PolyominoStack_init(polyomino_stack, 16)

    # Create groups array with unique IDs
    cdef unsigned int* groups = <unsigned int*>calloc(h * w, sizeof(unsigned int))
    # Mask groups by bitmap - only keep group IDs where bitmap has 1s
    for i in range(h):
        for j in range(w):
            if bitmap_input[i, j]:
                groups[i * w + j] = i * w + j + 1
<<<<<<< HEAD
    cdef MASK_t[:] mask_view
=======
    # cdef MASK_t[:, :] mask_view
>>>>>>> fcd2427e

    # Process each cell
    for i in range(h):
        for j in range(w):
            # group_id = groups_view[i, j]
            group_id = groups[i * w + j]
            # if group_id == 0 or group_id in visited:
            if group_id == 0 or bitmap_input[(group_id - 1) // w, (group_id - 1) % w] == 0:
                continue

            # Find connected tiles - returns IntStack
            connected_tiles = _find_connected_tiles(groups, h, w, i, j)
            if connected_tiles.top == 0:
                # Clean up empty IntStack
                IntStack_cleanup(&connected_tiles)
                continue
            
            # Find bounding box directly from IntStack data
            num_pairs = <unsigned short>(connected_tiles.top // 2)
            
            # Initialize with first coordinate pair
            min_i = connected_tiles.data[0]
<<<<<<< HEAD
            # max_i = connected_tiles.data[0]
            min_j = connected_tiles.data[1]
            # max_j = connected_tiles.data[1]
=======
            min_j = connected_tiles.data[1]
>>>>>>> fcd2427e
            
            # Find min/max through all coordinate pairs
            for k in range(1, num_pairs):
                tile_i = connected_tiles.data[k << 1]        # i coordinate
                tile_j = connected_tiles.data[(k << 1) + 1]  # j coordinate
                
                if tile_i < min_i:
                    min_i = tile_i
<<<<<<< HEAD
                # elif tile_i > max_i:
                #     max_i = tile_i
                    
                if tile_j < min_j:
                    min_j = tile_j
                # elif tile_j > max_j:
                #     max_j = tile_j

            # # Create mask
            # mask_h = max_i - min_i + 1
            # mask_w = max_j - min_j + 1
            # mask = np.zeros((mask_h, mask_w), dtype=np.uint8)
            # mask_view = mask

            mask = np.empty((num_pairs * 2,), dtype=np.uint8)
            mask_view = mask
=======
                    
                if tile_j < min_j:
                    min_j = tile_j
>>>>>>> fcd2427e

            for k in range(num_pairs):
<<<<<<< HEAD
                tile_i = connected_tiles.data[k << 1]        # i coordinate
                tile_j = connected_tiles.data[(k << 1) + 1]  # j coordinate
                mask_view[k * 2] = tile_i - min_i
                mask_view[k * 2 + 1] = tile_j - min_j
                # mask_view[tile_i - min_i, tile_j - min_j] = 1
            # Clean up IntVector memory
            IntVector_cleanup(&connected_tiles)
=======
                connected_tiles.data[k << 1] -= min_i        # i coordinate
                connected_tiles.data[(k << 1) + 1] -= min_j  # j coordinate
            
            polyomino.mask = connected_tiles
            polyomino.offset_i = min_i
            polyomino.offset_j = min_j
            PolyominoStack_push(polyomino_stack, polyomino)

>>>>>>> fcd2427e
            bitmap_input[i, j] = 0

    # Sort polyominoes by mask length (descending order) before returning
    if polyomino_stack.top > 0:
        qsort(polyomino_stack.mo_data, polyomino_stack.top,
              sizeof(Polyomino), &compare_polyomino_by_mask_length)

    free(groups)
    return <unsigned long long>polyomino_stack


def cleanup_polyomino_stack(unsigned long long polyomino_stack_ptr):
    PolyominoStack_cleanup(<PolyominoStack*>polyomino_stack_ptr)<|MERGE_RESOLUTION|>--- conflicted
+++ resolved
@@ -162,11 +162,7 @@
         for j in range(w):
             if bitmap_input[i, j]:
                 groups[i * w + j] = i * w + j + 1
-<<<<<<< HEAD
-    cdef MASK_t[:] mask_view
-=======
     # cdef MASK_t[:, :] mask_view
->>>>>>> fcd2427e
 
     # Process each cell
     for i in range(h):
@@ -189,13 +185,7 @@
             
             # Initialize with first coordinate pair
             min_i = connected_tiles.data[0]
-<<<<<<< HEAD
-            # max_i = connected_tiles.data[0]
             min_j = connected_tiles.data[1]
-            # max_j = connected_tiles.data[1]
-=======
-            min_j = connected_tiles.data[1]
->>>>>>> fcd2427e
             
             # Find min/max through all coordinate pairs
             for k in range(1, num_pairs):
@@ -204,39 +194,11 @@
                 
                 if tile_i < min_i:
                     min_i = tile_i
-<<<<<<< HEAD
-                # elif tile_i > max_i:
-                #     max_i = tile_i
                     
                 if tile_j < min_j:
                     min_j = tile_j
-                # elif tile_j > max_j:
-                #     max_j = tile_j
-
-            # # Create mask
-            # mask_h = max_i - min_i + 1
-            # mask_w = max_j - min_j + 1
-            # mask = np.zeros((mask_h, mask_w), dtype=np.uint8)
-            # mask_view = mask
-
-            mask = np.empty((num_pairs * 2,), dtype=np.uint8)
-            mask_view = mask
-=======
-                    
-                if tile_j < min_j:
-                    min_j = tile_j
->>>>>>> fcd2427e
 
             for k in range(num_pairs):
-<<<<<<< HEAD
-                tile_i = connected_tiles.data[k << 1]        # i coordinate
-                tile_j = connected_tiles.data[(k << 1) + 1]  # j coordinate
-                mask_view[k * 2] = tile_i - min_i
-                mask_view[k * 2 + 1] = tile_j - min_j
-                # mask_view[tile_i - min_i, tile_j - min_j] = 1
-            # Clean up IntVector memory
-            IntVector_cleanup(&connected_tiles)
-=======
                 connected_tiles.data[k << 1] -= min_i        # i coordinate
                 connected_tiles.data[(k << 1) + 1] -= min_j  # j coordinate
             
@@ -245,7 +207,6 @@
             polyomino.offset_j = min_j
             PolyominoStack_push(polyomino_stack, polyomino)
 
->>>>>>> fcd2427e
             bitmap_input[i, j] = 0
 
     # Sort polyominoes by mask length (descending order) before returning
